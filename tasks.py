--- conflicted
+++ resolved
@@ -253,23 +253,11 @@
 @task
 def publish(c):  # pylint: disable=unused-argument
     """Publish the goat"""
-<<<<<<< HEAD
     for tag in [COMMIT_HASH, "latest"]:
         repository = IMAGE + ":" + tag
         LOG.info("Pushing %s to docker hub...", repository)
         CLIENT.images.push(repository=repository)
         LOG.info("Done publishing the %s Docker image", repository)
-=======
-    if tag not in ["latest", "version"]:
-        LOG.error("Please provide a tag of either latest or version")
-        sys.exit(1)
-    elif tag == "version":
-        tag = VERSION
-
-    repository = IMAGE + ":" + tag
-    LOG.info("Pushing %s to docker hub...", repository)
-    CLIENT.images.push(repository=repository)
-    LOG.info("Done publishing the %s Docker image", repository)
 
 
 @task
@@ -283,5 +271,4 @@
         subprocess.run(["pipenv", "update"], capture_output=True, check=True)
     except subprocess.CalledProcessError:
         LOG.error("Unable to run pipenv update")
-        sys.exit(1)
->>>>>>> f5728b70
+        sys.exit(1)