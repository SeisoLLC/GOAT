--- conflicted
+++ resolved
@@ -6,10 +6,6 @@
 [packages]
 
 
-<<<<<<< HEAD
-
-=======
->>>>>>> 6a1df434
 [dev-packages]
 docker = "*"
 gitpython = "*"
